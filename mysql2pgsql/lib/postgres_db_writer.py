--- conflicted
+++ resolved
@@ -68,13 +68,8 @@
         def read(self, *args, **kwargs):
             return self.readline(*args, **kwargs)
 
-<<<<<<< HEAD
-
-    def __init__(self, db_options, verbose=False, *args, **kwargs):
-=======
     def __init__(self, db_options, verbose=False):
         super(PostgresDbWriter, self).__init__()
->>>>>>> 2d2417de
         self.verbose = verbose
         self.db_options = {
             'host': db_options['hostname'],
@@ -87,7 +82,7 @@
             self.db_options['database'], self.schema = self.db_options['database'].split(':')
         else:
             self.schema = None
-        super(PostgresDbWriter, self).__init__(*args, **kwargs)
+
         self.open()
 
     def open(self):
