from __future__ import absolute_import

import re
from cStringIO import StringIO
from datetime import datetime, date, timedelta

from psycopg2.extensions import QuotedString, Binary, AsIs
from pytz import timezone


class PostgresWriter(object):
    """Base class for :py:class:`mysql2pgsql.lib.postgres_file_writer.PostgresFileWriter`
    and :py:class:`mysql2pgsql.lib.postgres_db_writer.PostgresDbWriter`.
    """
<<<<<<< HEAD
    def __init__(self, tz=False):
        if tz:
            self.tz = timezone('UTC')
            self.tz_offset = '+00:00'
        else:
            self.tz = None
            self.tz_offset = ''
            
    
=======
    def __init__(self):
        self.column_types = {}

>>>>>>> 2d2417de
    def column_description(self, column):
        return '"%s" %s' % (column['name'], self.column_type_info(column))

    def column_type(self, column):
        hash_key = hash(frozenset(column.items()))
        self.column_types[hash_key] = self.column_type_info(column).split(" ")[0]
        return self.column_types[hash_key]

    def column_type_info(self, column):
        """
        """
        if column.get('auto_increment', None):
            return 'integer DEFAULT nextval(\'%s_%s_seq\'::regclass) NOT NULL' % (
                   column['table_name'], column['name'])

        null = "" if column['null'] else " NOT NULL"

        def get_type(column):
            """This in conjunction with :py:class:`mysql2pgsql.lib.mysql_reader.MysqlReader._convert_type`
            determines the PostgreSQL data type. In my opinion this is way too fugly, will need
            to refactor one day.
            """
            t = lambda v: not v == None
            default = (' DEFAULT %s' % QuotedString(column['default']).getquoted()) if t(column['default']) else None

            if column['type'] == 'char':
                default = ('%s::char' % default) if t(default) else None
                return default, 'character(%s)' % column['length']
            elif column['type'] == 'varchar':
                default = ('%s::character varying' % default) if t(default) else None
                return default, 'character varying(%s)' % column['length']
            elif column['type'] == 'integer':
                default = (" DEFAULT %s" % (column['default'] if t(column['default']) else 'NULL')) if t(default) else None
                return default, 'integer'
            elif column['type'] == 'bigint':
                default = (" DEFAULT %s" % (column['default'] if t(column['default']) else 'NULL')) if t(default) else None
                return default, 'bigint'
            elif column['type'] == 'tinyint':
                default = (" DEFAULT %s" % (column['default'] if t(column['default']) else 'NULL')) if t(default) else None
                return default, 'smallint'
            elif column['type'] == 'boolean':
                default = (" DEFAULT %s" % ('true' if int(column['default']) == 1 else 'false')) if t(default) else None
                return default, 'boolean'
            elif column['type'] == 'float':
                default = (" DEFAULT %s" % (column['default'] if t(column['default']) else 'NULL')) if t(default) else None
                return default, 'real'
            elif column['type'] == 'float unsigned':
                default = (" DEFAULT %s" % (column['default'] if t(column['default']) else 'NULL')) if t(default) else None
                return default, 'real'
            elif column['type'] in ('numeric', 'decimal'):
                default = (" DEFAULT %s" % (column['default'] if t(column['default']) else 'NULL')) if t(default) else None
                return default, 'numeric(%s, %s)' % (column['length'] or 20, column['decimals'] or 0)
            elif column['type'] == 'double precision':
                default = (" DEFAULT %s" % (column['default'] if t(column['default']) else 'NULL')) if t(default) else None
                return default, 'double precision'
            elif column['type'] == 'datetime':
                default = None
                if self.tz:
                    return default, 'timestamp with time zone'
                else:
                    return default, 'timestamp without time zone'
            elif column['type'] == 'date':
                default = None
                return default, 'date'
            elif column['type'] == 'timestamp':
                if "CURRENT_TIMESTAMP" in column['default']:
                    default = ' DEFAULT CURRENT_TIMESTAMP'
                if "0000-00-00 00:00" in  column['default']:
                    if self.tz:
                        default = " DEFAULT '1970-01-01T00:00:00.000000%s'" % self.tz_offset
                    else:
                        default = " DEFAULT '1970-01-01 00:00'"
                if "0000-00-00 00:00:00" in column['default']:
                    if self.tz:
                        default = " DEFAULT '1970-01-01T00:00:00.000000%s'" % self.tz_offset
                    else:
                        default = " DEFAULT '1970-01-01 00:00:00'"
                if self.tz:
                    return default, 'timestamp with time zone'
                else:
                    return default, 'timestamp without time zone'
            elif column['type'] == 'time':
                default = " DEFAULT NOW()" if t(default) else None
                if self.tz:
                    return default, 'time with time zone'
                else:
                    return default, 'time without time zone'
            elif 'blob' in column['type'] or 'binary' in column['type']:
                return default, 'bytea'
            elif column['type'] in ('tinytext', 'mediumtext', 'longtext', 'text'):
                return default, 'text'
            elif re.search(r'^enum', column['type']):
                default = (' %s::character varying' % default) if t(default) else None
                enum = re.sub(r'enum|\(|\)', '', column['type'])
                max_enum_size = max([(len(e) - 2) for e in enum.split(',')])
                return default, ' character varying(%s) check(%s in (%s))' % (max_enum_size, column['name'], enum)
            elif 'bit(' in column['type']:
                return ' DEFAULT %s' % column['default'].upper() if column['default'] else column['default'], 'varbit(%s)' % re.search(r'\((\d+)\)', column['type']).group(1)
            elif 'set(' in column['type']:
                if default:
                    default = ' DEFAULT ARRAY[%s]::text[]' % ','.join(QuotedString(v).getquoted() for v in re.search(r"'(.*)'", default).group(1).split(','))
                return default, 'text[]'
            else:
                raise Exception('unknown %s' % column['type'])

        default, column_type = get_type(column)
        return '%s%s%s' % (column_type, (default if not default == None else ''), null)

    def process_row(self, table, row):
        """Examines row data from MySQL and alters
        the values when necessary to be compatible with
        sending to PostgreSQL via the copy command
        """
        for index, column in enumerate(table.columns):
            hash_key = hash(frozenset(column.items()))
            column_type = self.column_types[hash_key] if hash_key in self.column_types else self.column_type(column)
            if row[index] == None and ('timestamp' not in column_type or not column['default']):
                row[index] = '\N'
            elif row[index] == None and column['default']:
                if self.tz:
                    row[index] = '1970-01-01T00:00:00.000000' + self.tz_offset
                else:
                    row[index] = '1970-01-01 00:00:00'
            elif 'bit' in column_type:
                row[index] = bin(ord(row[index]))[2:]
            elif isinstance(row[index], (str, unicode, basestring)):
                if column_type == 'bytea':
                    row[index] = Binary(row[index]).getquoted()[1:-8] if row[index] else row[index]
                elif 'text[' in column_type:
                    row[index] = '{%s}' % ','.join('"%s"' % v.replace('"', r'\"') for v in row[index].split(','))
                else:
                    row[index] = row[index].replace('\\', r'\\').replace('\n', r'\n').replace('\t', r'\t').replace('\r', r'\r').replace('\0', '')
            elif column_type == 'boolean':
<<<<<<< HEAD
                row[index] = 't' if row[index] == 1 else 'f' if row[index] == 0 else row[index]
            elif row[index].__class__ in (date, datetime):
                if row[index].__class__ == datetime and self.tz:
                    try:
                        if row[index].tzinfo:
                            row[index] = row[index].astimezone(self.tz).isoformat()
                        else:
                            row[index] = datetime(*row[index].timetuple()[:6], tzinfo=self.tz).isoformat()
                    except Exception as e:
                        print e.message
                    # row[index] = row[index].isoformat()
                else:
                    row[index] = row[index].isoformat()
            elif row[index].__class__ is timedelta:
=======
                # We got here because you used a tinyint(1), if you didn't want a bool, don't use that type
                row[index] = 't' if row[index] not in (None, 0) else 'f' if row[index] == 0 else row[index]
            elif isinstance(row[index], (date, datetime)):
                row[index] = row[index].isoformat()
            elif isinstance(row[index], timedelta):
>>>>>>> 2d2417de
                row[index] = datetime.utcfromtimestamp(row[index].total_seconds()).time().isoformat()
            else:
                row[index] = AsIs(row[index]).getquoted()

    def table_attributes(self, table):
        primary_keys = []
        serial_key = None
        maxval = None
        columns = StringIO()

        for column in table.columns:
            if column['auto_increment']:
                serial_key = column['name']
                maxval = 1 if column['maxval'] < 1 else column['maxval'] + 1
            if column['primary_key']:
                primary_keys.append(column['name'])
            columns.write('  %s,\n' % self.column_description(column))
        return primary_keys, serial_key, maxval, columns.getvalue()[:-2]

    def truncate(self, table):
        serial_key = None
        maxval = None

        for column in table.columns:
            if column['auto_increment']:
                serial_key = column['name']
                maxval = 1 if column['maxval'] < 1 else column['maxval'] + 1

        truncate_sql = 'TRUNCATE "%s" CASCADE;' % table.name
        serial_key_sql = None

        if serial_key:
            serial_key_sql = "SELECT pg_catalog.setval(pg_get_serial_sequence(%(table_name)s, %(serial_key)s), %(maxval)s, true);" % {
                'table_name': QuotedString(table.name).getquoted(),
                'serial_key': QuotedString(serial_key).getquoted(),
                'maxval': maxval}

        return (truncate_sql, serial_key_sql)

    def write_table(self, table):
        primary_keys, serial_key, maxval, columns = self.table_attributes(table)
        serial_key_sql = []
        table_sql = []
        if serial_key:
            serial_key_seq = '%s_%s_seq' % (table.name, serial_key)
            serial_key_sql.append('DROP SEQUENCE IF EXISTS %s CASCADE;' % serial_key_seq)
            serial_key_sql.append("""CREATE SEQUENCE %s INCREMENT BY 1
                                  NO MAXVALUE NO MINVALUE CACHE 1;""" % serial_key_seq)
            serial_key_sql.append('SELECT pg_catalog.setval(%s, %s, true);' % (QuotedString(serial_key_seq).getquoted(), maxval))

        table_sql.append('DROP TABLE IF EXISTS "%s" CASCADE;' % table.name)
        table_sql.append('CREATE TABLE "%s" (\n%s\n)\nWITHOUT OIDS;' % (table.name, columns))
        return (table_sql, serial_key_sql)

    def write_indexes(self, table):
        index_sql = []
        primary_index = [idx for idx in table.indexes if idx.get('primary', None)]
        if primary_index:
            index_sql.append('ALTER TABLE "%(table_name)s" ADD CONSTRAINT "%(index_name)s_pkey" PRIMARY KEY(%(column_names)s);' % {
                    'table_name': table.name,
                    'index_name': '%s_%s' % (table.name, '_'.join(primary_index[0]['columns'])),
                    'column_names': ', '.join('"%s"' % col for col in primary_index[0]['columns']),
                    })
        for index in table.indexes:
            if 'primary' in index:
                continue
            unique = 'UNIQUE ' if index.get('unique', None) else ''
            index_name = '%s_%s' % (table.name, '_'.join(index['columns']))
            index_sql.append('DROP INDEX IF EXISTS "%s" CASCADE;' % index_name)
            index_sql.append('CREATE %(unique)sINDEX "%(index_name)s" ON "%(table_name)s" (%(column_names)s);' % {
                    'unique': unique,
                    'index_name': index_name,
                    'table_name': table.name,
                    'column_names': ', '.join('"%s"' % col for col in index['columns']),
                    })

        return index_sql

    def write_constraints(self, table):
        constraint_sql = []
        for key in table.foreign_keys:
            constraint_sql.append("""ALTER TABLE "%(table_name)s" ADD FOREIGN KEY ("%(column_name)s")
            REFERENCES "%(ref_table_name)s"(%(ref_column_name)s);""" % {
                'table_name': table.name,
                'column_name': key['column'],
                'ref_table_name': key['ref_table'],
                'ref_column_name': key['ref_column']})
        return constraint_sql

    def close(self):
        raise NotImplementedError

    def write_contents(self, table, reader):
        raise NotImplementedError<|MERGE_RESOLUTION|>--- conflicted
+++ resolved
@@ -12,21 +12,16 @@
     """Base class for :py:class:`mysql2pgsql.lib.postgres_file_writer.PostgresFileWriter`
     and :py:class:`mysql2pgsql.lib.postgres_db_writer.PostgresDbWriter`.
     """
-<<<<<<< HEAD
     def __init__(self, tz=False):
+        self.column_types = {}
+
         if tz:
             self.tz = timezone('UTC')
             self.tz_offset = '+00:00'
         else:
             self.tz = None
             self.tz_offset = ''
-            
-    
-=======
-    def __init__(self):
-        self.column_types = {}
-
->>>>>>> 2d2417de
+
     def column_description(self, column):
         return '"%s" %s' % (column['name'], self.column_type_info(column))
 
@@ -160,10 +155,10 @@
                 else:
                     row[index] = row[index].replace('\\', r'\\').replace('\n', r'\n').replace('\t', r'\t').replace('\r', r'\r').replace('\0', '')
             elif column_type == 'boolean':
-<<<<<<< HEAD
-                row[index] = 't' if row[index] == 1 else 'f' if row[index] == 0 else row[index]
-            elif row[index].__class__ in (date, datetime):
-                if row[index].__class__ == datetime and self.tz:
+                # We got here because you used a tinyint(1), if you didn't want a bool, don't use that type
+                row[index] = 't' if row[index] not in (None, 0) else 'f' if row[index] == 0 else row[index]
+            elif  isinstance(row[index], (date, datetime)):
+                if  isinstance(row[index], datetime) and self.tz:
                     try:
                         if row[index].tzinfo:
                             row[index] = row[index].astimezone(self.tz).isoformat()
@@ -174,14 +169,7 @@
                     # row[index] = row[index].isoformat()
                 else:
                     row[index] = row[index].isoformat()
-            elif row[index].__class__ is timedelta:
-=======
-                # We got here because you used a tinyint(1), if you didn't want a bool, don't use that type
-                row[index] = 't' if row[index] not in (None, 0) else 'f' if row[index] == 0 else row[index]
-            elif isinstance(row[index], (date, datetime)):
-                row[index] = row[index].isoformat()
             elif isinstance(row[index], timedelta):
->>>>>>> 2d2417de
                 row[index] = datetime.utcfromtimestamp(row[index].total_seconds()).time().isoformat()
             else:
                 row[index] = AsIs(row[index]).getquoted()
